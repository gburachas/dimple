--- conflicted
+++ resolved
@@ -26,26 +26,22 @@
 	 * Construction
 	 */
 	
-<<<<<<< HEAD
-	public RealValue()
+	public static RealValue create()
 	{
-		_value = 0;
+		return new RealValue(0.0);
 	}
-
-	public RealValue(double value)
+	
+	public static RealValue create(double value)
+	{
+		return new RealValue(value);
+	}
+	
+	RealValue(double value)
 	{
 		_value = value;
 	}
 
-	public RealValue(RealValue that)
-=======
-	RealValue(double value)
-	{
-		_value = value;
-	}
-	
 	RealValue(RealValue that)
->>>>>>> 1022517f
 	{
 		this(that._value);
 	}
@@ -84,13 +80,6 @@
 		_value = ((Number)value).doubleValue();
 	}
 	
-<<<<<<< HEAD
-	public final double getValue() {return _value;}
-	public final void setValue(double value) {_value = value;}
-
-	
-=======
->>>>>>> 1022517f
 	@Override
 	public double getDouble()
 	{
